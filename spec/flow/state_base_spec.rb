--- conflicted
+++ resolved
@@ -12,11 +12,8 @@
   it { is_expected.to include_module Flow::State::Attributes }
   it { is_expected.to include_module Flow::State::Arguments }
   it { is_expected.to include_module Flow::State::Options }
-<<<<<<< HEAD
+  it { is_expected.to include_module Flow::State::Status }
   it { is_expected.to include_module Flow::State::Output }
-=======
-  it { is_expected.to include_module Flow::State::Status }
->>>>>>> 3b7adbee
   it { is_expected.to include_module Flow::State::Core }
   it { is_expected.to include_module Flow::State::String }
 end