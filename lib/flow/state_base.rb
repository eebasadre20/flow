# frozen_string_literal: true

require_relative "state/errors/not_validated"

require_relative "state/callbacks"
require_relative "state/defaults"
require_relative "state/attributes"
require_relative "state/arguments"
require_relative "state/options"
<<<<<<< HEAD
require_relative "state/output"
=======
require_relative "state/status"
>>>>>>> 3b7adbee
require_relative "state/core"
require_relative "state/string"

# A **State** is an aggregation of input and derived data.
module Flow
  class StateBase
    include ShortCircuIt
    include Technologic
    include ActiveModel::Model
    include ActiveModel::Validations::Callbacks
    include Flow::State::Callbacks
    include Flow::State::Defaults
    include Flow::State::Attributes
    include Flow::State::Arguments
    include Flow::State::Options
<<<<<<< HEAD
    include Flow::State::Output
=======
    include Flow::State::Status
>>>>>>> 3b7adbee
    include Flow::State::Core
    include Flow::State::String
  end
end<|MERGE_RESOLUTION|>--- conflicted
+++ resolved
@@ -7,11 +7,8 @@
 require_relative "state/attributes"
 require_relative "state/arguments"
 require_relative "state/options"
-<<<<<<< HEAD
+require_relative "state/status"
 require_relative "state/output"
-=======
-require_relative "state/status"
->>>>>>> 3b7adbee
 require_relative "state/core"
 require_relative "state/string"
 
@@ -27,11 +24,8 @@
     include Flow::State::Attributes
     include Flow::State::Arguments
     include Flow::State::Options
-<<<<<<< HEAD
+    include Flow::State::Status
     include Flow::State::Output
-=======
-    include Flow::State::Status
->>>>>>> 3b7adbee
     include Flow::State::Core
     include Flow::State::String
   end
