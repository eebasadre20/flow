# frozen_string_literal: true

# Operations take a state as input.
module Flow
  module Operation
    module Core
      extend ActiveSupport::Concern

      included do
        attr_reader :state

        delegate :state_proxy_class, to: :class
      end

      class_methods do
        def state_proxy_class
          @state_proxy_class ||= Class.new(Flow::StateProxy).tap do |proxy_class|
            delegate_method_names = _state_writers.map { |method_name| "#{method_name}=" } + _state_readers
<<<<<<< HEAD

            proxy_class = Class.new(StateProxy)
=======
>>>>>>> c032f5bd
            proxy_class.delegate(*delegate_method_names, to: :state) if delegate_method_names.any?
          end
        end
      end

      def initialize(state)
        @state = state_proxy_class.new(state)
      end
    end
  end
end<|MERGE_RESOLUTION|>--- conflicted
+++ resolved
@@ -14,13 +14,8 @@
 
       class_methods do
         def state_proxy_class
-          @state_proxy_class ||= Class.new(Flow::StateProxy).tap do |proxy_class|
+          @state_proxy_class ||= Class.new(StateProxy).tap do |proxy_class|
             delegate_method_names = _state_writers.map { |method_name| "#{method_name}=" } + _state_readers
-<<<<<<< HEAD
-
-            proxy_class = Class.new(StateProxy)
-=======
->>>>>>> c032f5bd
             proxy_class.delegate(*delegate_method_names, to: :state) if delegate_method_names.any?
           end
         end
