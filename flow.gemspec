
lib = File.expand_path("../lib", __FILE__)
$LOAD_PATH.unshift(lib) unless $LOAD_PATH.include?(lib)
require "flow/version"

Gem::Specification.new do |spec|
  spec.name          = "flow"
  spec.version       = Flow::VERSION
  spec.authors       = ["Eric Garside", "Allen Rettberg", "Jordan Minneti", "Vinod Lala"]
  spec.email         = ["eric.garside@freshly.com"]

  spec.summary       = "Write modular and reusable business logic that's understandable and maintainable."
  spec.description   = "Tired of kitchen sink services, god-objects, and fat-everything? So were we. Get in the flow."
  spec.homepage      = "http://www.freshly.com"
  spec.license       = "MIT"

  spec.files         = Dir["README.md", "LICENSE.txt", "lib/**/{*,.[a-z]*}"]
  spec.require_paths = "lib"

  spec.add_runtime_dependency "activemodel", "~> 5.2.1"
  spec.add_runtime_dependency "activerecord", "~> 5.2.1"
  spec.add_runtime_dependency "activesupport", "~> 5.2.1"
  spec.add_runtime_dependency "spicerack", "~> 0.7.4"

  spec.add_development_dependency "bundler", "~> 2.0.1"
  spec.add_development_dependency "rake", "~> 10.0"
  spec.add_development_dependency "rspec", "~> 3.0"
  spec.add_development_dependency "simplecov", "~> 0.16"
<<<<<<< HEAD
  spec.add_development_dependency "rubocop", "~> 0.68.1"
  spec.add_development_dependency "rubocop-rspec", "~> 1.32.0"
=======
>>>>>>> 045e7821
  spec.add_development_dependency "faker", "~> 1.8"
  spec.add_development_dependency "pry-byebug", ">= 3.7.0"
  spec.add_development_dependency "sqlite3", "~> 1.3.6"

<<<<<<< HEAD
  spec.add_development_dependency "rspice", "~> 0.7.4"
=======
  spec.add_development_dependency "rspice", "~> 0.7.1"
>>>>>>> 045e7821
  spec.add_development_dependency "spicerack-styleguide", "~> 0.7.4"
  spec.add_development_dependency "shoulda-matchers", "4.0.1"
end<|MERGE_RESOLUTION|>--- conflicted
+++ resolved
@@ -26,20 +26,11 @@
   spec.add_development_dependency "rake", "~> 10.0"
   spec.add_development_dependency "rspec", "~> 3.0"
   spec.add_development_dependency "simplecov", "~> 0.16"
-<<<<<<< HEAD
-  spec.add_development_dependency "rubocop", "~> 0.68.1"
-  spec.add_development_dependency "rubocop-rspec", "~> 1.32.0"
-=======
->>>>>>> 045e7821
   spec.add_development_dependency "faker", "~> 1.8"
   spec.add_development_dependency "pry-byebug", ">= 3.7.0"
   spec.add_development_dependency "sqlite3", "~> 1.3.6"
 
-<<<<<<< HEAD
   spec.add_development_dependency "rspice", "~> 0.7.4"
-=======
-  spec.add_development_dependency "rspice", "~> 0.7.1"
->>>>>>> 045e7821
   spec.add_development_dependency "spicerack-styleguide", "~> 0.7.4"
   spec.add_development_dependency "shoulda-matchers", "4.0.1"
 end