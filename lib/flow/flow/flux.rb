# frozen_string_literal: true

# When `#trigger` is called on a Flow, `#execute` is called on Operations sequentially in their given order.
module Flow
  module Flow
    module Flux
      extend ActiveSupport::Concern

      included do
        set_callback(:initialize, :after) { @executed_operations = [] }

        attr_reader :failed_operation

        delegate :operation_failure, to: :failed_operation, allow_nil: true

        private

        attr_reader :executed_operations

        def _flux
          executable_operations.each do |operation|
            operation.execute
            (@failed_operation = operation) and raise Flow::Flux::Failure if operation.failed?
            executed_operations << operation
          end
        end

        def executable_operations
          operation_instances - executed_operations
        end

        def operation_instances
          _operations.map { |operation_class| operation_class.new(state) }
        end
        memoize :operation_instances
      end

      def failed_operation?
        failed_operation.present?
      end

      def flux
        flux!
      rescue StandardError => exception
        error :error_executing_operation, state: state, exception: exception

<<<<<<< HEAD
        raise exception unless exception.is_a? Flow::Flux::Failure
      end
=======
    def flux
      flux!
    rescue StandardError => exception
      info :error_executing_operation, state: state, exception: exception
>>>>>>> c032f5bd

      def flux!
        run_callbacks(:flux) { _flux }
      end

      class Failure < StandardError; end
    end
  end
end<|MERGE_RESOLUTION|>--- conflicted
+++ resolved
@@ -42,17 +42,10 @@
       def flux
         flux!
       rescue StandardError => exception
-        error :error_executing_operation, state: state, exception: exception
+        info :error_executing_operation, state: state, exception: exception
 
-<<<<<<< HEAD
         raise exception unless exception.is_a? Flow::Flux::Failure
       end
-=======
-    def flux
-      flux!
-    rescue StandardError => exception
-      info :error_executing_operation, state: state, exception: exception
->>>>>>> c032f5bd
 
       def flux!
         run_callbacks(:flux) { _flux }
