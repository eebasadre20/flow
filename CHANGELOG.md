# Changelog

<<<<<<< HEAD
## 0.11.0

*Release Date*: 2019/mm/dd

 ⚠️ **Deprecation Warning**: Direct state access in Operations is being removed. [Learn more](./DEPRECATION_NOTICE.md)

- Add `StateProxy` to deprecate direct state access ([#128](https://github.com/Freshly/flow/pull/128))
=======
## 0.10.4

*Release Date*: 2020/1/7

- Operation failures log an `info` log instead of `error` ([#162](https://github.com/Freshly/flow/pull/162))
>>>>>>> 2ea88274

## 0.10.3

*Release Date*: 2019/9/27

- Delegate `operation_failure` to `flow.failed_operation` ([#125](https://github.com/Freshly/flow/pull/125))

## 0.10.2

*Release Date*: 2019/9/18

- Losen gemspec requirements to allow the Rails 6 suite ([#123](https://github.com/Freshly/flow/pull/123))
- Documentation updates
- Tweak operation spec generator

## 0.10.1

*Release Date*: 2019/6/14

- less pessimistic gemspec requirements [#109](https://github.com/Freshly/flow/pull/109)
- `with_failing_operation` shared context [#110](https://github.com/Freshly/flow/pull/110)
- allow triggering a flow with a provided state [#112](https://github.com/Freshly/flow/pull/112)

## 0.10.0

*Release Date*: 2019/5/12

- Namespace all constants under `Flow`
- Add new state attribute DSL [#58](https://github.com/Freshly/flow/pull/58)
- Add a bunch of new custom matchers 
- `handle_errors` method for operations [#85](https://github.com/Freshly/flow/pull/85)
- Allow nil values for passed-in arguments [#68](https://github.com/Freshly/flow/pull/68)
- State accessors [#63](https://github.com/Freshly/flow/pull/63)
- Remove rewind functionality [#83](https://github.com/Freshly/flow/pull/83)
- Proactive failure guard clauses [#67](https://github.com/Freshly/flow/pull/67)
- Adopt `spicerack-styleguide` in favor of hand-rolled rubocop
- Fix double run bug [#98](https://github.com/Freshly/flow/pull/98)
- Externalize the base of state gem [#100](https://github.com/Freshly/flow/pull/100)

## 0.9.3

*Release Date*: 2019/4/10

- Add define_context matcher
- Update docs

## 0.9.2

*Release Date*: 2019/4/3

- Bump spicerack version

## 0.3.0

*Release Date*: 2018/12/10

- Added Spicerack gem
- Added logging around flows and operations

## 0.2.0

*Release Date*: 2018/12/2

- FlowBase
- StateBase
- OperationBase

## 0.1.0

*Release Date*: 2018/11/29

- Initial commit (blank project)<|MERGE_RESOLUTION|>--- conflicted
+++ resolved
@@ -1,20 +1,18 @@
 # Changelog
 
-<<<<<<< HEAD
-## 0.11.0
+## 0.10.5
 
-*Release Date*: 2019/mm/dd
+*Release Date*: 2020/1/8
 
  ⚠️ **Deprecation Warning**: Direct state access in Operations is being removed. [Learn more](./DEPRECATION_NOTICE.md)
 
 - Add `StateProxy` to deprecate direct state access ([#128](https://github.com/Freshly/flow/pull/128))
-=======
+
 ## 0.10.4
 
 *Release Date*: 2020/1/7
 
 - Operation failures log an `info` log instead of `error` ([#162](https://github.com/Freshly/flow/pull/162))
->>>>>>> 2ea88274
 
 ## 0.10.3
 
